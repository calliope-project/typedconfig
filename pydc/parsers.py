--- conflicted
+++ resolved
@@ -288,17 +288,13 @@
     return factory(key, keys, **opts)
 
 
-<<<<<<< HEAD
 
 def _transformation(key: str, value: Dict) -> classmethod:
     pass
     # TODO!
 
 
-def _str_to_spec(key: str, value: Dict, parent: Dict) -> Dict:
-=======
 def _str_to_spec(key: str, value: Dict, parent: Iterable[_Key_t]) -> Dict:
->>>>>>> 00d77566
     """Parse the config dictionary and create the types and validators
 
     Parameters
